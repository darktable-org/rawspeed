
name: CI

on:
  push:
<<<<<<< HEAD
    branches: [ stable ]
  pull_request:
    branches: [ stable ]
=======
    branches: [ develop, stable ]
  pull_request:
    branches: [ develop, stable ]
>>>>>>> 9e8bdc2c

concurrency:
  group: ${{ github.workflow }}-${{ github.head_ref || github.run_id }}
  cancel-in-progress: true

# FIXME: add no-openmp, and maybe -DCMAKE_BUILD_TYPE=Debug jobs

jobs:
  linux-fast:
    strategy:
      fail-fast: false
      matrix:
        os: [ linux ]
        compiler:
          - { distro: "debian:trixie-slim", family: GNU,  version: 13, CC: gcc-13,   CXX: g++-13 }
          - { distro: "debian:unstable-slim", family: LLVM, version: 17, CC: clang-17, CXX: clang++-17 }
        flavor: [ RelWithDebInfo, Release ]
    uses: ./.github/workflows/CI-linux.yml
    with:
      os: ${{ matrix.os }}
      distro: ${{ matrix.compiler.distro }}
      compiler-family: ${{ matrix.compiler.family }}
      compiler-version: ${{ matrix.compiler.version }}
      compiler-CC: ${{ matrix.compiler.CC }}
      compiler-CXX: ${{ matrix.compiler.CXX }}
      compiler-GCOV: ${{ matrix.compiler.GCOV }}
      compiler-CLANG_TIDY: ${{ matrix.compiler.CLANG_TIDY }}
      flavor: ${{ matrix.flavor }}
  linux-legacy:
    strategy:
      fail-fast: false
      matrix:
        os: [ linux ]
        compiler:
          - { distro: "debian:bookworm-slim", family: GNU,  version: 12, CC: gcc-12,   CXX: g++-12 }
          - { distro: "debian:trixie-slim",   family: LLVM, version: 16, CC: clang-16, CXX: clang++-16 }
          - { distro: "debian:bookworm-slim", family: LLVM, version: 15, CC: clang-15, CXX: clang++-15 }
          - { distro: "debian:bookworm-slim", family: LLVM, version: 14, CC: clang-14, CXX: clang++-14 }
        flavor: [ RelWithDebInfo, Release ]
    uses: ./.github/workflows/CI-linux.yml
    with:
      os: ${{ matrix.os }}
      distro: ${{ matrix.compiler.distro }}
      compiler-family: ${{ matrix.compiler.family }}
      compiler-version: ${{ matrix.compiler.version }}
      compiler-CC: ${{ matrix.compiler.CC }}
      compiler-CXX: ${{ matrix.compiler.CXX }}
      compiler-GCOV: ${{ matrix.compiler.GCOV }}
      compiler-CLANG_TIDY: ${{ matrix.compiler.CLANG_TIDY }}
      flavor: ${{ matrix.flavor }}
  linux-static-analysis:
    strategy:
      fail-fast: false
      matrix:
        include:
          - os: linux
            compiler: { distro: "debian:unstable-slim", family: LLVM, version: 17, CC: clang-17, CXX: clang++-17, CLANG_TIDY: clang-tidy-17 }
            flavor: ClangTidy
          - os: linux
            compiler: { distro: "debian:unstable-slim", family: LLVM, version: 17, CC: clang-17, CXX: clang++-17 }
            flavor: ClangStaticAnalysis
          - os: linux
            compiler: { distro: "debian:unstable-slim", family: LLVM, version: 17, CC: clang-17, CXX: clang++-17 }
            flavor: CodeQLAnalysis
    uses: ./.github/workflows/CI-linux.yml
    with:
      os: ${{ matrix.os }}
      distro: ${{ matrix.compiler.distro }}
      compiler-family: ${{ matrix.compiler.family }}
      compiler-version: ${{ matrix.compiler.version }}
      compiler-CC: ${{ matrix.compiler.CC }}
      compiler-CXX: ${{ matrix.compiler.CXX }}
      compiler-GCOV: ${{ matrix.compiler.GCOV }}
      compiler-CLANG_TIDY: ${{ matrix.compiler.CLANG_TIDY }}
      flavor: ${{ matrix.flavor }}
  linux-coverage:
    strategy:
      fail-fast: false
      matrix:
        include:
          - os: linux
            compiler: { distro: "debian:trixie-slim", family: GNU, version: 13, CC: gcc-13, CXX: g++-13, GCOV: gcov-13 }
            flavor: Coverage
    uses: ./.github/workflows/CI-linux.yml
    with:
      os: ${{ matrix.os }}
      distro: ${{ matrix.compiler.distro }}
      compiler-family: ${{ matrix.compiler.family }}
      compiler-version: ${{ matrix.compiler.version }}
      compiler-CC: ${{ matrix.compiler.CC }}
      compiler-CXX: ${{ matrix.compiler.CXX }}
      compiler-GCOV: ${{ matrix.compiler.GCOV }}
      compiler-CLANG_TIDY: ${{ matrix.compiler.CLANG_TIDY }}
      flavor: ${{ matrix.flavor }}
    secrets:
      CODECOV_TOKEN: ${{ secrets.CODECOV_TOKEN }}
  linux-sonarcloud-static-analysis:
<<<<<<< HEAD
    if: github.repository == 'darktable-org/rawspeed' && github.event_name != 'pull_request' && github.ref_type == 'branch' && github.ref_name == 'stable'
=======
    if: github.repository == 'darktable-org/rawspeed' && github.event_name != 'pull_request' && github.ref_type == 'branch' && (github.ref_name == 'develop' || github.ref_name == 'stable')
>>>>>>> 9e8bdc2c
    strategy:
      fail-fast: false
      matrix:
        include:
          - os: linux
            compiler: { distro: "debian:unstable-slim", family: LLVM, version: 17, CC: clang-17, CXX: clang++-17 }
            flavor: SonarCloudStaticAnalysis
    uses: ./.github/workflows/CI-linux.yml
    with:
      os: ${{ matrix.os }}
      distro: ${{ matrix.compiler.distro }}
      compiler-family: ${{ matrix.compiler.family }}
      compiler-version: ${{ matrix.compiler.version }}
      compiler-CC: ${{ matrix.compiler.CC }}
      compiler-CXX: ${{ matrix.compiler.CXX }}
      compiler-GCOV: ${{ matrix.compiler.GCOV }}
      compiler-CLANG_TIDY: ${{ matrix.compiler.CLANG_TIDY }}
      flavor: ${{ matrix.flavor }}
    secrets:
      SONAR_TOKEN: ${{ secrets.SONAR_TOKEN }}
      SONAR_PROJECT_KEY: ${{ secrets.SONAR_PROJECT_KEY }}
      SONAR_ORGANIZATION: ${{ secrets.SONAR_ORGANIZATION }}
  linux-ossfuzz:
    if: github.repository == 'darktable-org/rawspeed' && (github.event_name == 'pull_request' || (github.ref_type == 'branch' && github.ref_name == 'develop'))
    strategy:
      fail-fast: false
      matrix:
        sanitizer: [ address, undefined, memory ]
    uses: ./.github/workflows/CI-ossfuzz.yml
    with:
      sanitizer: ${{ matrix.sanitizer }}
  windows-msys2-fast:
    strategy:
      fail-fast: false
      matrix:
        os: [ windows-latest ]
        msys2:
          - { msystem: MINGW64,    arch: x86_64,  family: GNU,  CC: gcc,   CXX: g++ }
          - { msystem: MINGW32,    arch: i686,    family: GNU,  CC: gcc,   CXX: g++ }
          - { msystem: CLANG64,    arch: x86_64,  family: LLVM, CC: clang, CXX: clang++ }
          - { msystem: CLANG32,    arch: i686,    family: LLVM, CC: clang, CXX: clang++ }
          - { msystem: UCRT64,     arch: x86_64,  family: GNU,  CC: gcc,   CXX: g++ }
        flavor: [ RelWithDebInfo, Release ]
    uses: ./.github/workflows/CI-windows-msys2.yml
    with:
      os: ${{ matrix.os }}
      msys2-msystem: ${{ matrix.msys2.msystem }}
      msys2-arch: ${{ matrix.msys2.arch }}
      compiler-family: ${{ matrix.msys2.family }}
      compiler-CC: ${{ matrix.msys2.CC }}
      compiler-CXX: ${{ matrix.msys2.CXX }}
      flavor: ${{ matrix.flavor }}
  windows-msys2-coverage:
    strategy:
      fail-fast: false
      matrix:
        include:
          - os: windows-latest
            msys2: { msystem: MINGW64, arch: x86_64, family: GNU, CC: gcc, CXX: g++ }
            flavor: Coverage
    uses: ./.github/workflows/CI-windows-msys2.yml
    with:
      os: ${{ matrix.os }}
      msys2-msystem: ${{ matrix.msys2.msystem }}
      msys2-arch: ${{ matrix.msys2.arch }}
      compiler-family: ${{ matrix.msys2.family }}
      compiler-CC: ${{ matrix.msys2.CC }}
      compiler-CXX: ${{ matrix.msys2.CXX }}
      flavor: ${{ matrix.flavor }}
      ECO: -DBUILD_BENCHMARKING=OFF
    secrets:
      CODECOV_TOKEN: ${{ secrets.CODECOV_TOKEN }}
  macOS-fast:
    strategy:
      fail-fast: false
      matrix:
        compiler:
          - { os: macos-13, family: XCode, version: 14.3, deployment_target: 13.0, CC: cc, CXX: c++ } # LLVM15, native
          - { os: macos-12, family: XCode, version: 14.2, deployment_target: 12.5, CC: cc, CXX: c++ } # LLVM14, native
        flavor: [ RelWithDebInfo, Release ]
    uses: ./.github/workflows/CI-macOS.yml
    with:
      os: ${{ matrix.compiler.os }}
      os-deployment_target: ${{ matrix.compiler.deployment_target }}
      compiler-family: ${{ matrix.compiler.family }}
      compiler-version: ${{ matrix.compiler.version }}
      compiler-CC: ${{ matrix.compiler.CC }}
      compiler-CXX: ${{ matrix.compiler.CXX }}
      flavor: ${{ matrix.flavor }}
  macOS-legacy:
    strategy:
      fail-fast: false
      matrix:
        compiler:
          - { os: macos-13, family: XCode, version: 14.3, deployment_target: 12.5, CC: cc, CXX: c++ } # LLVM15, "backdeploy"
        flavor: [ RelWithDebInfo, Release ]
    uses: ./.github/workflows/CI-macOS.yml
    with:
      os: ${{ matrix.compiler.os }}
      os-deployment_target: ${{ matrix.compiler.deployment_target }}
      compiler-family: ${{ matrix.compiler.family }}
      compiler-version: ${{ matrix.compiler.version }}
      compiler-CC: ${{ matrix.compiler.CC }}
      compiler-CXX: ${{ matrix.compiler.CXX }}
      flavor: ${{ matrix.flavor }}
  macOS-coverage:
    strategy:
      fail-fast: false
      matrix:
        include:
          - compiler: { os: macos-13, family: XCode, version: 14.3, deployment_target: 13.0, CC: cc, CXX: c++ } # LLVM15
            flavor: Coverage
    uses: ./.github/workflows/CI-macOS.yml
    with:
      os: ${{ matrix.compiler.os }}
      os-deployment_target: ${{ matrix.compiler.deployment_target }}
      compiler-family: ${{ matrix.compiler.family }}
      compiler-version: ${{ matrix.compiler.version }}
      compiler-CC: ${{ matrix.compiler.CC }}
      compiler-CXX: ${{ matrix.compiler.CXX }}
      flavor: ${{ matrix.flavor }}
    secrets:
      CODECOV_TOKEN: ${{ secrets.CODECOV_TOKEN }}<|MERGE_RESOLUTION|>--- conflicted
+++ resolved
@@ -3,15 +3,9 @@
 
 on:
   push:
-<<<<<<< HEAD
-    branches: [ stable ]
-  pull_request:
-    branches: [ stable ]
-=======
     branches: [ develop, stable ]
   pull_request:
     branches: [ develop, stable ]
->>>>>>> 9e8bdc2c
 
 concurrency:
   group: ${{ github.workflow }}-${{ github.head_ref || github.run_id }}
@@ -109,11 +103,7 @@
     secrets:
       CODECOV_TOKEN: ${{ secrets.CODECOV_TOKEN }}
   linux-sonarcloud-static-analysis:
-<<<<<<< HEAD
-    if: github.repository == 'darktable-org/rawspeed' && github.event_name != 'pull_request' && github.ref_type == 'branch' && github.ref_name == 'stable'
-=======
     if: github.repository == 'darktable-org/rawspeed' && github.event_name != 'pull_request' && github.ref_type == 'branch' && (github.ref_name == 'develop' || github.ref_name == 'stable')
->>>>>>> 9e8bdc2c
     strategy:
       fail-fast: false
       matrix:
